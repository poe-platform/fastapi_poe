[build-system]
requires = ["hatchling"]
build-backend = "hatchling.build"

[project]
name = "fastapi_poe"
<<<<<<< HEAD
version = "0.0.38"
=======
version = "0.0.42"
>>>>>>> 88e57b9f
authors = [
  { name="Lida Li", email="lli@quora.com" },
  { name="Jelle Zijlstra", email="jelle@quora.com" },
  { name="Anmol Singh", email="anmol@quora.com" },
  { name="Yusheng Ding", email="yding@quora.com" },
]
description = "A demonstration of the Poe protocol using FastAPI"
readme = "README.md"
requires-python = ">=3.7"
classifiers = [
    "Programming Language :: Python :: 3",
    "License :: OSI Approved :: Apache Software License",
    "Operating System :: OS Independent",
]
dependencies = [
    "fastapi",
    "sse-starlette",
    "typing-extensions>=4.5.0",
    "uvicorn",
    "httpx",
    "httpx-sse",
    "pydantic>2",
]

[project.urls]
"Homepage" = "https://creator.poe.com/"

[tool.pyright]
pythonVersion = "3.7"

[tool.black]
target-version = ['py37']
skip-magic-trailing-comma = true

[tool.ruff]
lint.select = [
  "F",
  "E",
  "I",  # import sorting
  "ANN",  # type annotations for everything
  "C4",  # flake8-comprehensions
  "B",  # bugbear
  "SIM",  # simplify
  "UP",  # pyupgrade
  "PIE810",  # startswith/endswith with a tuple
  "SIM101",  # mergeable isinstance() calls
  "SIM201",  # "not ... == ..." -> "... != ..."
  "SIM202",  # "not ... != ..." -> "... == ..."
  "C400",  # unnecessary list() calls
  "C401",  # unnecessary set() calls
  "C402",  # unnecessary dict() calls
  "C403",  # unnecessary listcomp within set() call
  "C404",  # unnecessary listcomp within dict() call
  "C405",  # use set literals
  "C406",  # use dict literals
  "C409",  # tuple() calls that can be replaced with literals
  "C410",  # list() calls that can be replaced with literals
  "C411",  # list() calls with genexps that can be replaced with listcomps
  "C413",  # unnecessary list() calls around sorted()
  "C414",  # unnecessary list() calls inside sorted()
  "C417",  # unnecessary map() calls that can be replaced with listcomps/genexps
  "C418",  # unnecessary dict() calls that can be replaced with literals
  "PERF101",  # unnecessary list() calls that can be replaced with literals
]

lint.ignore = [
  "B008",  # do not perform function calls in argument defaults
  "ANN101",  # missing type annotation for self in method
  "ANN102",  # missing type annotation for cls in classmethod
]

line-length = 100
target-version = "py37"<|MERGE_RESOLUTION|>--- conflicted
+++ resolved
@@ -4,11 +4,7 @@
 
 [project]
 name = "fastapi_poe"
-<<<<<<< HEAD
-version = "0.0.38"
-=======
 version = "0.0.42"
->>>>>>> 88e57b9f
 authors = [
   { name="Lida Li", email="lli@quora.com" },
   { name="Jelle Zijlstra", email="jelle@quora.com" },
