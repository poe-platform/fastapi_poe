import argparse
import asyncio
import copy
import json
import logging
import os
import sys
import warnings
import httpx
from typing import Any, AsyncIterable, Dict, Optional, Union

from fastapi import Depends, FastAPI, HTTPException, Request, Response
from fastapi.exceptions import RequestValidationError
from fastapi.responses import HTMLResponse, JSONResponse
from fastapi.security import HTTPAuthorizationCredentials, HTTPBearer
from sse_starlette.sse import EventSourceResponse, ServerSentEvent
from starlette.middleware.base import BaseHTTPMiddleware

from fastapi_poe.types import (
    ContentType,
    ErrorResponse,
    MetaResponse,
    PartialResponse,
    QueryRequest,
    ReportErrorRequest,
    ReportFeedbackRequest,
    SettingsRequest,
    SettingsResponse,
)

logger = logging.getLogger("uvicorn.default")


class LoggingMiddleware(BaseHTTPMiddleware):
    async def set_body(self, request: Request):
        receive_ = await request._receive()

        async def receive():
            return receive_

        request._receive = receive

    async def dispatch(self, request: Request, call_next):
        logger.info(f"Request: {request.method} {request.url}")
        try:
            # Per https://github.com/tiangolo/fastapi/issues/394#issuecomment-927272627
            # to avoid blocking.
            await self.set_body(request)
            body = await request.json()
            logger.debug(f"Request body: {json.dumps(body)}")
        except json.JSONDecodeError:
            logger.error("Request body: Unable to parse JSON")

        response = await call_next(request)

        logger.info(f"Response status: {response.status_code}")
        try:
            if hasattr(response, "body"):
                body = json.loads(response.body.decode())
                logger.debug(f"Response body: {json.dumps(body)}")
        except json.JSONDecodeError:
            logger.error("Response body: Unable to parse JSON")

        return response


def exception_handler(request: Request, ex: HTTPException):
    logger.error(ex)


http_bearer = HTTPBearer()


def auth_user(
    authorization: HTTPAuthorizationCredentials = Depends(http_bearer),
) -> None:
    if auth_key is None:
        return
    if authorization.scheme != "Bearer" or authorization.credentials != auth_key:
        raise HTTPException(
            status_code=401,
            detail="Invalid access key",
            headers={"WWW-Authenticate": "Bearer"},
        )


class PoeBot:
    # Override these for your bot

    async def get_response(
        self, request: QueryRequest
    ) -> AsyncIterable[Union[PartialResponse, ServerSentEvent]]:
        """Override this to return a response to user queries."""
        yield self.text_event("hello")

    async def get_settings(self, setting: SettingsRequest) -> SettingsResponse:
        """Override this to return non-standard settings."""
        return SettingsResponse()

    async def on_feedback(self, feedback_request: ReportFeedbackRequest) -> None:
        """Override this to record feedback from the user."""
        pass

    async def on_error(self, error_request: ReportErrorRequest) -> None:
        """Override this to record errors from the Poe server."""
        logger.error(f"Error from Poe server: {error_request}")

    # Helpers for generating responses
    def __init__(self):
<<<<<<< HEAD
        self.pending_file_attachments = {}
=======
        self.pending_file_attachments = dict()
>>>>>>> 5971e8c7
        self.file_attachment_lock = asyncio.Lock()

    async def post_message_attachment(
        self, message_id, file_data, filename, access_key
    ):
        task = asyncio.create_task(
            self._make_file_attachment_request(
                message_id, file_data, filename, access_key
            )
        )
        async with self.file_attachment_lock:
<<<<<<< HEAD
            files_for_message = self.pending_file_attachments.get(message_id, [])
=======
            files_for_message = self.pending_file_attachments.get(message_id, list())
>>>>>>> 5971e8c7
            files_for_message.append(task)
            self.pending_file_attachments[message_id] = files_for_message

    async def _make_file_attachment_request(
        self, message_id, file_data, filename, access_key
    ):
        url = "https://www.quora.com/poe_api/file_attachment_POST"

        async with httpx.AsyncClient(timeout=120) as client:
            try:
                files = {"file": (filename, file_data)}
                data = {"message_id": message_id}
                headers = {"Authorization": f"{access_key}"}

                request = httpx.Request(
                    "POST", url, files=files, data=data, headers=headers
                )
                response = await client.send(request)

                if response.status_code != 200:
                    logger.error(
                        f"Recieved {response.status_code} when attempting attach file."
                    )

                return response
            except httpx.HTTPError:
                logger.error("An HTTP error occurred when attempting to attach file")
<<<<<<< HEAD
=======
            except httpx.RequestError:
                logger.error("A network error occurred when attempting to attach file")
>>>>>>> 5971e8c7

    async def _process_pending_attachment_requests(self, message_id):
        try:
            await asyncio.gather(*self.pending_file_attachments.get(message_id, []))
        except Exception:
            logger.error("Error processing pending attachment requests")
        # clear the pending attachments for the message
        async with self.file_attachment_lock:
            self.pending_file_attachments.pop(message_id, None)

    @staticmethod
    def text_event(text: str) -> ServerSentEvent:
        return ServerSentEvent(data=json.dumps({"text": text}), event="text")

    @staticmethod
    def replace_response_event(text: str) -> ServerSentEvent:
        return ServerSentEvent(
            data=json.dumps({"text": text}), event="replace_response"
        )

    @staticmethod
    def done_event() -> ServerSentEvent:
        return ServerSentEvent(data="{}", event="done")

    @staticmethod
    def suggested_reply_event(text: str) -> ServerSentEvent:
        return ServerSentEvent(data=json.dumps({"text": text}), event="suggested_reply")

    @staticmethod
    def meta_event(
        *,
        content_type: ContentType = "text/markdown",
        refetch_settings: bool = False,
        linkify: bool = True,
        suggested_replies: bool = False,
    ) -> ServerSentEvent:
        return ServerSentEvent(
            data=json.dumps(
                {
                    "content_type": content_type,
                    "refetch_settings": refetch_settings,
                    "linkify": linkify,
                    "suggested_replies": suggested_replies,
                }
            ),
            event="meta",
        )

    @staticmethod
    def error_event(
        text: Optional[str] = None,
        *,
        allow_retry: bool = True,
        error_type: Optional[str] = None,
    ) -> ServerSentEvent:
        data: Dict[str, Union[bool, str]] = {"allow_retry": allow_retry}
        if text is not None:
            data["text"] = text
        if error_type is not None:
            data["error_type"] = error_type
        return ServerSentEvent(data=json.dumps(data), event="error")

    # Internal handlers

    async def handle_report_feedback(
        self, feedback_request: ReportFeedbackRequest
    ) -> JSONResponse:
        await self.on_feedback(feedback_request)
        return JSONResponse({})

    async def handle_report_error(
        self, error_request: ReportErrorRequest
    ) -> JSONResponse:
        await self.on_error(error_request)
        return JSONResponse({})

    async def handle_settings(self, settings_request: SettingsRequest) -> JSONResponse:
        settings = await self.get_settings(settings_request)
        return JSONResponse(settings.dict())

    async def handle_query(
        self, request: QueryRequest
    ) -> AsyncIterable[ServerSentEvent]:
        try:
            async for event in self.get_response(request):
                if isinstance(event, ServerSentEvent):
                    yield event
                elif isinstance(event, ErrorResponse):
                    yield self.error_event(
                        event.text,
                        allow_retry=event.allow_retry,
                        error_type=event.error_type,
                    )
                elif isinstance(event, MetaResponse):
                    yield self.meta_event(
                        content_type=event.content_type,
                        refetch_settings=event.refetch_settings,
                        linkify=event.linkify,
                        suggested_replies=event.suggested_replies,
                    )
                elif event.is_suggested_reply:
                    yield self.suggested_reply_event(event.text)
                elif event.is_replace_response:
                    yield self.replace_response_event(event.text)
                else:
                    yield self.text_event(event.text)
        except Exception as e:
            logger.exception("Error responding to query")
            yield self.error_event(repr(e), allow_retry=False)
        await self._process_pending_attachment_requests(request.message_id)
        yield self.done_event()


def _find_access_key(*, access_key: str, api_key: str) -> Optional[str]:
    """Figures out the access key.

    The order of preference is:
    1) access_key=
    2) $POE_ACCESS_KEY
    3) api_key=
    4) $POE_API_KEY

    """
    if access_key:
        return access_key

    environ_poe_access_key = os.environ.get("POE_ACCESS_KEY")
    if environ_poe_access_key:
        return environ_poe_access_key

    if api_key:
        warnings.warn(
            "usage of api_key is deprecated, pass your key using access_key instead",
            DeprecationWarning,
            stacklevel=3,
        )
        return api_key

    environ_poe_api_key = os.environ.get("POE_API_KEY")
    if environ_poe_api_key:
        warnings.warn(
            "usage of POE_API_KEY is deprecated, pass your key using POE_ACCESS_KEY instead",
            DeprecationWarning,
            stacklevel=3,
        )
        return environ_poe_api_key

    return None


def _verify_access_key(
    *, access_key: str, api_key: str, allow_without_key: bool = False
) -> Optional[str]:
    """Checks whether we have a valid access key and returns it."""
    _access_key = _find_access_key(access_key=access_key, api_key=api_key)
    if not _access_key:
        if allow_without_key:
            return None
        print(
            "Please provide an access key.\n"
            "You can get a key from the create_bot page at: https://poe.com/create_bot?server=1\n"
            "You can then pass the key using the access_key param to the run() or make_app() "
            "functions, or by using the POE_ACCESS_KEY environment variable."
        )
        sys.exit(1)
    if len(_access_key) != 32:
        print("Invalid access key (should be 32 characters)")
        sys.exit(1)
    return _access_key


def make_app(
    bot: PoeBot,
    access_key: str = "",
    *,
    api_key: str = "",
    allow_without_key: bool = False,
) -> FastAPI:
    """Create an app object. Arguments are as for run()."""
    app = FastAPI()
    app.add_exception_handler(RequestValidationError, exception_handler)

    global auth_key
    auth_key = _verify_access_key(
        access_key=access_key, api_key=api_key, allow_without_key=allow_without_key
    )

    @app.get("/")
    async def index() -> Response:
        url = "https://poe.com/create_bot?server=1"
        return HTMLResponse(
            "<html><body><h1>FastAPI Poe bot server</h1><p>Congratulations! Your server"
            " is running. To connect it to Poe, create a bot at <a"
            f' href="{url}">{url}</a>.</p></body></html>'
        )

    @app.post("/")
    async def poe_post(request: Dict[str, Any], dict=Depends(auth_user)) -> Response:
        if request["type"] == "query":
            return EventSourceResponse(
                bot.handle_query(
                    QueryRequest.parse_obj(
                        {
                            **request,
                            "access_key": auth_key or "<missing>",
                            "api_key": auth_key or "<missing>",
                        }
                    )
                )
            )
        elif request["type"] == "settings":
            return await bot.handle_settings(SettingsRequest.parse_obj(request))
        elif request["type"] == "report_feedback":
            return await bot.handle_report_feedback(
                ReportFeedbackRequest.parse_obj(request)
            )
        elif request["type"] == "report_error":
            return await bot.handle_report_error(ReportErrorRequest.parse_obj(request))
        else:
            raise HTTPException(status_code=501, detail="Unsupported request type")

    # Uncomment this line to print out request and response
    # app.add_middleware(LoggingMiddleware)
    return app


def run(
    bot: PoeBot,
    access_key: str = "",
    *,
    api_key: str = "",
    allow_without_key: bool = False,
) -> None:
    """
    Run a Poe bot server using FastAPI.

    :param bot: The bot object.
    :param access_key: The access key to use. If not provided, the server tries to read
    the POE_ACCESS_KEY environment variable. If that is not set, the server will
    refuse to start, unless *allow_without_key* is True.
    :param api_key: The previous name of access_key. This param is deprecated and will be
    removed in a future version
    :param allow_without_key: If True, the server will start even if no access key
    is provided. Requests will not be checked against any key. If an access key
    is provided, it is still checked.

    """

    app = make_app(
        bot, access_key=access_key, api_key=api_key, allow_without_key=allow_without_key
    )

    parser = argparse.ArgumentParser("FastAPI sample Poe bot server")
    parser.add_argument("-p", "--port", type=int, default=8080)
    args = parser.parse_args()
    port = args.port

    logger.info("Starting")
    import uvicorn.config

    log_config = copy.deepcopy(uvicorn.config.LOGGING_CONFIG)
    log_config["formatters"]["default"][
        "fmt"
    ] = "%(asctime)s - %(levelname)s - %(message)s"
    uvicorn.run(app, host="0.0.0.0", port=port, log_config=log_config)<|MERGE_RESOLUTION|>--- conflicted
+++ resolved
@@ -6,9 +6,9 @@
 import os
 import sys
 import warnings
+from typing import Any, AsyncIterable, Dict, Optional, Union
+
 import httpx
-from typing import Any, AsyncIterable, Dict, Optional, Union
-
 from fastapi import Depends, FastAPI, HTTPException, Request, Response
 from fastapi.exceptions import RequestValidationError
 from fastapi.responses import HTMLResponse, JSONResponse
@@ -107,11 +107,7 @@
 
     # Helpers for generating responses
     def __init__(self):
-<<<<<<< HEAD
         self.pending_file_attachments = {}
-=======
-        self.pending_file_attachments = dict()
->>>>>>> 5971e8c7
         self.file_attachment_lock = asyncio.Lock()
 
     async def post_message_attachment(
@@ -123,11 +119,7 @@
             )
         )
         async with self.file_attachment_lock:
-<<<<<<< HEAD
             files_for_message = self.pending_file_attachments.get(message_id, [])
-=======
-            files_for_message = self.pending_file_attachments.get(message_id, list())
->>>>>>> 5971e8c7
             files_for_message.append(task)
             self.pending_file_attachments[message_id] = files_for_message
 
@@ -155,11 +147,6 @@
                 return response
             except httpx.HTTPError:
                 logger.error("An HTTP error occurred when attempting to attach file")
-<<<<<<< HEAD
-=======
-            except httpx.RequestError:
-                logger.error("A network error occurred when attempting to attach file")
->>>>>>> 5971e8c7
 
     async def _process_pending_attachment_requests(self, message_id):
         try:
